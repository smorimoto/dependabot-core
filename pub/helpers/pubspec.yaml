--- conflicted
+++ resolved
@@ -12,8 +12,4 @@
   pub:
     git:
      url: https://github.com/dart-lang/pub
-<<<<<<< HEAD
-     ref: c4e9ddc888c3aa89ef4462f0c4298929191e32b9
-=======
-     ref: 6f20a94b074a1c2dc82d429fa04d365b4bcf65b6
->>>>>>> e3395bdf
+     ref: 6f20a94b074a1c2dc82d429fa04d365b4bcf65b6