--- conflicted
+++ resolved
@@ -42,14 +42,10 @@
     npm_and_yarn|
     bundler|
     pub|
-<<<<<<< HEAD
-    swift|
-    azuredevops_tasks
-=======
     silent|
     swift|
-    devcontainers
->>>>>>> 3a27e094
+    devcontainers|
+    azuredevops_tasks
   )}x
 
   config.before_send = ->(event, hint) { Dependabot::Sentry.process_chain(event, hint) }
@@ -77,11 +73,7 @@
 require "dependabot/npm_and_yarn"
 require "dependabot/bundler"
 require "dependabot/pub"
-<<<<<<< HEAD
-require "dependabot/swift"
-require "dependabot/azuredevops_tasks"
-=======
 require "dependabot/silent"
 require "dependabot/swift"
 require "dependabot/devcontainers"
->>>>>>> 3a27e094
+require "dependabot/azuredevops_tasks"