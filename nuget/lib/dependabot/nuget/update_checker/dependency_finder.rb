# typed: strict
# frozen_string_literal: true

require "nokogiri"
require "sorbet-runtime"
require "stringio"
require "zip"

require "dependabot/update_checkers/base"
require "dependabot/nuget/version"

module Dependabot
  module Nuget
    class UpdateChecker < Dependabot::UpdateCheckers::Base
      class DependencyFinder
        extend T::Sig

        require_relative "requirements_updater"
        require_relative "nuspec_fetcher"

        sig { returns(T::Hash[String, T.untyped]) }
        def self.transitive_dependencies_cache
          CacheManager.cache("dependency_finder_transitive_dependencies")
        end

        sig { returns(T::Hash[String, T.untyped]) }
        def self.updated_peer_dependencies_cache
          CacheManager.cache("dependency_finder_updated_peer_dependencies")
        end

        sig { returns(T::Hash[String, T.untyped]) }
        def self.fetch_dependencies_cache
          CacheManager.cache("dependency_finder_fetch_dependencies")
        end

        sig do
          params(
            dependency: Dependabot::Dependency,
            dependency_files: T::Array[Dependabot::DependencyFile],
            credentials: T::Array[Dependabot::Credential],
            repo_contents_path: T.nilable(String)
          ).void
        end
        def initialize(dependency:, dependency_files:, credentials:, repo_contents_path:)
          @dependency             = dependency
          @dependency_files       = dependency_files
          @credentials            = credentials
          @repo_contents_path     = repo_contents_path
        end

        sig { returns(T::Array[Dependabot::Dependency]) }
        def transitive_dependencies
          key = "#{dependency.name.downcase}::#{dependency.version}"
          cache = DependencyFinder.transitive_dependencies_cache

          unless cache[key]
            begin
              # first do a quick sanity check on the version string; if it can't be parsed, an exception will be raised
              _ = Version.new(dependency.version)

              cache[key] = fetch_transitive_dependencies(
                @dependency.name,
                T.must(@dependency.version)
              ).map do |dependency_info|
                package_name = dependency_info["packageName"]
                target_version = dependency_info["version"]

                Dependency.new(
                  name: package_name,
                  version: target_version.to_s,
                  requirements: [], # Empty requirements for transitive dependencies
                  package_manager: @dependency.package_manager
                )
              end
            rescue StandardError
              # if anything happened above, there are no meaningful dependencies that can be derived
              cache[key] = []
            end
          end

          cache[key]
        end

        sig { returns(T::Array[Dependabot::Dependency]) }
        def updated_peer_dependencies
          key = "#{dependency.name.downcase}::#{dependency.version}"
          cache = DependencyFinder.updated_peer_dependencies_cache

          cache[key] ||= fetch_transitive_dependencies(
            @dependency.name,
            T.must(@dependency.version)
          ).filter_map do |dependency_info|
            package_name = dependency_info["packageName"]
            target_version = dependency_info["version"]

            # Find the Dependency object for the peer dependency. We will not return
            # dependencies that are not referenced from dependency files.
            peer_dependency = top_level_dependencies.find { |d| d.name == package_name }
            next unless peer_dependency
            next unless target_version > peer_dependency.numeric_version

            # Use version finder to determine the source details for the peer dependency.
            target_version_details = version_finder(peer_dependency).versions.find do |v|
              v.fetch(:version) == target_version
            end
            next unless target_version_details

            Dependency.new(
              name: peer_dependency.name,
              version: target_version_details.fetch(:version).to_s,
              requirements: updated_requirements(peer_dependency, target_version_details),
              previous_version: peer_dependency.version,
              previous_requirements: peer_dependency.requirements,
              package_manager: peer_dependency.package_manager,
              metadata: { information_only: true } # Instruct updater to not directly update this dependency
            )
          end

          cache[key]
        end

        private

        sig { returns(Dependabot::Dependency) }
        attr_reader :dependency

        sig { returns(T::Array[Dependabot::DependencyFile]) }
        attr_reader :dependency_files

        sig { returns(T::Array[Dependabot::Credential]) }
        attr_reader :credentials

        sig { returns(T.nilable(String)) }
        attr_reader :repo_contents_path

        sig do
          params(
            dep: Dependabot::Dependency,
            target_version_details: T::Hash[Symbol, T.untyped]
          )
            .returns(T::Array[T::Hash[String, T.untyped]])
        end
        def updated_requirements(dep, target_version_details)
          @updated_requirements ||= T.let({}, T.nilable(T::Hash[String, T.untyped]))
          @updated_requirements[dep.name] ||=
            RequirementsUpdater.new(
              requirements: dep.requirements,
              latest_version: target_version_details.fetch(:version).to_s,
              source_details: target_version_details.slice(:nuspec_url, :repo_url, :source_url)
            ).updated_requirements
        end

        sig { returns(T::Array[Dependabot::Dependency]) }
        def top_level_dependencies
          @top_level_dependencies ||=
<<<<<<< HEAD
            Nuget::FileParser.new(
              dependency_files: dependency_files,
              repo_contents_path: repo_contents_path,
              source: nil
            ).parse.select(&:top_level?)
=======
            T.let(
              Nuget::FileParser.new(
                dependency_files: dependency_files,
                source: nil
              ).parse.select(&:top_level?),
              T.nilable(T::Array[Dependabot::Dependency])
            )
>>>>>>> 384ce3bb
        end

        sig { returns(T::Array[Dependabot::DependencyFile]) }
        def nuget_configs
          @nuget_configs ||=
            T.let(
              @dependency_files.select { |f| f.name.match?(/nuget\.config$/i) },
              T.nilable(T::Array[Dependabot::DependencyFile])
            )
        end

        sig { returns(T::Array[T::Hash[Symbol, String]]) }
        def dependency_urls
          @dependency_urls ||=
            T.let(
              RepositoryFinder.new(
                dependency: @dependency,
                credentials: @credentials,
                config_files: nuget_configs
              )
              .dependency_urls
              .select { |url| url.fetch(:repository_type) == "v3" },
              T.nilable(T::Array[T::Hash[Symbol, String]])
            )
        end

        sig { params(package_id: String, package_version: String).returns(T::Array[T::Hash[String, T.untyped]]) }
        def fetch_transitive_dependencies(package_id, package_version)
          all_dependencies = {}
          fetch_transitive_dependencies_impl(package_id, package_version, all_dependencies)
          all_dependencies.map { |_, dependency_info| dependency_info }
        end

        sig { params(package_id: String, package_version: String, all_dependencies: T::Hash[String, T.untyped]).void }
        def fetch_transitive_dependencies_impl(package_id, package_version, all_dependencies)
          dependencies = fetch_dependencies(package_id, package_version)
          return unless dependencies.any?

          dependencies.each do |dependency|
            next if dependency.nil?

            dependency_id = dependency["packageName"]
            dependency_version_range = dependency["versionRange"]

            nuget_version_range_regex = /[\[(](\d+(\.\d+)*(-\w+(\.\d+)*)?)/
            nuget_version_range_match_data = nuget_version_range_regex.match(dependency_version_range)

            dependency_version = if nuget_version_range_match_data.nil?
                                   dependency_version_range
                                 else
                                   nuget_version_range_match_data[1]
                                 end

            dependency["version"] = Version.new(dependency_version)

            current_dependency = all_dependencies[dependency_id.downcase]
            next unless current_dependency.nil? || current_dependency["version"] < dependency["version"]

            all_dependencies[dependency_id.downcase] = dependency
            fetch_transitive_dependencies_impl(dependency_id, dependency_version, all_dependencies)
          end
        end

        sig { params(package_id: String, package_version: String).returns(T::Array[T::Hash[String, T.untyped]]) }
        def fetch_dependencies(package_id, package_version)
          key = "#{package_id.downcase}::#{package_version}"
          cache = DependencyFinder.fetch_dependencies_cache

          cache[key] ||= begin
            nuspec_xml = NuspecFetcher.fetch_nuspec(dependency_urls, package_id, package_version)
            if nuspec_xml.nil?
              []
            else
              read_dependencies_from_nuspec(nuspec_xml)
            end
          end

          cache[key]
        end

        sig { params(nuspec_xml: Nokogiri::XML::Document).returns(T::Array[T::Hash[String, String]]) }
        def read_dependencies_from_nuspec(nuspec_xml) # rubocop:disable Metrics/PerceivedComplexity
          # we want to exclude development dependencies from the lookup
          allowed_attributes = %w(all compile native runtime)

          nuspec_xml_dependencies = nuspec_xml.xpath("//dependencies/child::node()/dependency").select do |dependency|
            include_attr = dependency.attribute("include")
            exclude_attr = dependency.attribute("exclude")

            if include_attr.nil? && exclude_attr.nil?
              true
            elsif include_attr
              include_values = include_attr.value.split(",").map(&:strip)
              include_values.any? { |element1| allowed_attributes.any? { |element2| element1.casecmp?(element2) } }
            else
              exclude_values = exclude_attr.value.split(",").map(&:strip)
              exclude_values.none? { |element1| allowed_attributes.any? { |element2| element1.casecmp?(element2) } }
            end
          end

          dependency_list = []
          nuspec_xml_dependencies.each do |dependency|
            next unless dependency.attribute("version")

            dependency_list << {
              "packageName" => dependency.attribute("id").value,
              "versionRange" => dependency.attribute("version").value
            }
          end

          dependency_list
        end

        sig { params(dep: Dependabot::Dependency).returns(Dependabot::Nuget::UpdateChecker::VersionFinder) }
        def version_finder(dep)
          VersionFinder.new(
            dependency: dep,
            dependency_files: dependency_files,
            credentials: credentials,
            ignored_versions: [],
            raise_on_ignored: false,
            security_advisories: [],
            repo_contents_path: repo_contents_path
          )
        end
      end
    end
  end
end<|MERGE_RESOLUTION|>--- conflicted
+++ resolved
@@ -153,21 +153,14 @@
         sig { returns(T::Array[Dependabot::Dependency]) }
         def top_level_dependencies
           @top_level_dependencies ||=
-<<<<<<< HEAD
-            Nuget::FileParser.new(
-              dependency_files: dependency_files,
-              repo_contents_path: repo_contents_path,
-              source: nil
-            ).parse.select(&:top_level?)
-=======
             T.let(
               Nuget::FileParser.new(
                 dependency_files: dependency_files,
+                repo_contents_path: repo_contents_path,
                 source: nil
               ).parse.select(&:top_level?),
               T.nilable(T::Array[Dependabot::Dependency])
             )
->>>>>>> 384ce3bb
         end
 
         sig { returns(T::Array[Dependabot::DependencyFile]) }
